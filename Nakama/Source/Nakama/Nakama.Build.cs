/*
 * Copyright 2019 The Nakama Authors
 *
 * Licensed under the Apache License, Version 2.0 (the "License");
 * you may not use this file except in compliance with the License.
 * You may obtain a copy of the License at
 *
 *     http://www.apache.org/licenses/LICENSE-2.0
 *
 * Unless required by applicable law or agreed to in writing, software
 * distributed under the License is distributed on an "AS IS" BASIS,
 * WITHOUT WARRANTIES OR CONDITIONS OF ANY KIND, either express or implied.
 * See the License for the specific language governing permissions and
 * limitations under the License.
 */

using System;
using System.IO;
using UnrealBuildTool;

public class Nakama : ModuleRules
{
	private string m_libSuffix;

	public Nakama(ReadOnlyTargetRules Target) : base(Target)
	{
		PCHUsage = ModuleRules.PCHUsageMode.UseExplicitOrSharedPCHs;
		
		PublicIncludePaths.AddRange(
			new string[] {
				Path.Combine(ModulePath, "..", "ThirdParty")
			});

		PublicDependencyModuleNames.AddRange(
			new string[]
			{
				"Core",
				//"Projects"
				// ... add other public dependencies that you statically link with here ...
			});

<<<<<<< HEAD
		string libsPath;
		bool addIxwebsocket = false;
=======
		string libsPath = CommonSharedLibsPath;
>>>>>>> ce917ba7
		
		switch (Target.Platform)
		{
			case UnrealTargetPlatform.Win32:
				HandleWindows(Target);
				break;

			case UnrealTargetPlatform.Win64:
				HandleWindows(Target);
				break;

			case UnrealTargetPlatform.Linux:
				HandleLinux(Target);
				break;

			case UnrealTargetPlatform.Mac:
<<<<<<< HEAD
				libsPath = Path.Combine(LibsPath, "mac");
				addIxwebsocket = true;
				break;

			case UnrealTargetPlatform.IOS:
				libsPath = Path.Combine(LibsPath, "ios");
				addIxwebsocket = true;
				break;

			case UnrealTargetPlatform.Android:
				libsPath = Path.Combine(LibsPath, "android");
				addIxwebsocket = true;
=======
				HandleMac(Target);
				break;

			case UnrealTargetPlatform.IOS:
				HandleIOS(Target);
				break;

			case UnrealTargetPlatform.Android:
				HandleAndroid(Target);
>>>>>>> ce917ba7
				break;

			case UnrealTargetPlatform.PS4:
			case UnrealTargetPlatform.XboxOne:
			case UnrealTargetPlatform.HTML5:
			default:
				throw new NotImplementedException("Nakama Unreal client does not currently support platform: " + Target.Platform.ToString());
		}

		PrivateDefinitions.Add("NAKAMA_SHARED_LIBRARY=1");
	}

	private void HandleWindows(ReadOnlyTargetRules Target)
	{
		string libsPath = CommonSharedLibsPath;
		
		if (Target.Platform == UnrealTargetPlatform.Win32)
		{
			libsPath = Path.Combine(libsPath, "win32");
		}
		else
		{
<<<<<<< HEAD
			// XXX: For some reason, we have to add the full path to the .a file here or it is not found :(
			PublicAdditionalLibraries.Add(Path.Combine(libsPath, "libnakama-cpp.a"));
			PublicAdditionalLibraries.Add(Path.Combine(libsPath, "libprotobuf.a"));
			PublicAdditionalLibraries.Add(Path.Combine(libsPath, "libaddress_sorting.a"));
			PublicAdditionalLibraries.Add(Path.Combine(libsPath, "libcares.a"));
			PublicAdditionalLibraries.Add(Path.Combine(libsPath, "libgpr.a"));
			PublicAdditionalLibraries.Add(Path.Combine(libsPath, "libgrpc++.a"));
			PublicAdditionalLibraries.Add(Path.Combine(libsPath, "libgrpc.a"));
			PublicAdditionalLibraries.Add(Path.Combine(libsPath, "libz.a"));
			PublicAdditionalLibraries.Add(Path.Combine(libsPath, "libssl.a"));
			PublicAdditionalLibraries.Add(Path.Combine(libsPath, "libcrypto.a"));
		}

		if (addIxwebsocket)
		{
			PublicAdditionalLibraries.Add(Path.Combine(libsPath, "libixwebsocket.a"));
=======
			libsPath = Path.Combine(libsPath, "win64");
		}
		
		switch (Target.WindowsPlatform.Compiler)
		{
		#if !UE_4_22_OR_LATER
			case WindowsCompiler.VisualStudio2015: libsPath = Path.Combine(libsPath, "v140"); break;
		#endif
			case WindowsCompiler.VisualStudio2017: libsPath = Path.Combine(libsPath, "v141"); break;
		#if UE_4_22_OR_LATER
			case WindowsCompiler.VisualStudio2019: libsPath = Path.Combine(libsPath, "v142"); break;
		#endif
			default:
				throw new NotImplementedException("Nakama Unreal client does not currently support compiler: " + Target.WindowsPlatform.GetVisualStudioCompilerVersionName());
		}

		//if (Target.Configuration == UnrealTargetConfiguration.DebugGame || Target.Configuration == UnrealTargetConfiguration.DebugGameEditor)
		/*{
			libsPath = Path.Combine(libsPath, "Debug");
			m_libSuffix = "d";
		}
		else*/
		{
			libsPath = Path.Combine(libsPath, "Release");
			m_libSuffix = "";
		}
		
		PublicLibraryPaths.Add(libsPath);
		
		PublicAdditionalLibraries.Add("nakama-cpp" + m_libSuffix + ".lib");
		CopyToBinaries(Path.Combine(libsPath, "nakama-cpp" + m_libSuffix + ".dll"), Target);
		PublicDelayLoadDLLs.AddRange(new string[] { "nakama-cpp" + m_libSuffix + ".dll" });
	}

	private void HandleAndroid(ReadOnlyTargetRules Target)
	{
		string libsPath = Path.Combine(CommonSharedLibsPath, "android");
		
		PublicLibraryPaths.Add(Path.Combine(libsPath, "arm64-v8a"));
		PublicLibraryPaths.Add(Path.Combine(libsPath, "armeabi-v7a"));
		PublicLibraryPaths.Add(Path.Combine(libsPath, "x86"));
		PublicLibraryPaths.Add(Path.Combine(libsPath, "x86_64"));
		
		PublicAdditionalLibraries.Add("nakama-cpp");
		
		string relAPLPath = Utils.MakePathRelativeTo(Path.Combine(ModulePath, "Nakama_APL.xml"), Target.RelativeEnginePath);
		//AdditionalPropertiesForReceipt.Add(new ReceiptProperty("AndroidPlugin", relAPLPath));
		AdditionalPropertiesForReceipt.Add("AndroidPlugin", relAPLPath);
	}

	private void HandleMac(ReadOnlyTargetRules Target)
	{
		string libsPath = Path.Combine(CommonSharedLibsPath, "mac");
		
		PublicLibraryPaths.Add(libsPath);
		
		PublicAdditionalLibraries.Add(Path.Combine(libsPath, "libnakama-cpp.dylib"));
	}

	private void HandleIOS(ReadOnlyTargetRules Target)
	{
		string libsPath = Path.Combine(CommonSharedLibsPath, "ios");
		
		PublicLibraryPaths.Add(libsPath);
		
		PublicAdditionalLibraries.Add(Path.Combine(libsPath, "libnakama-cpp.dylib"));
	}

	private void HandleLinux(ReadOnlyTargetRules Target)
	{
		string libsPath = Path.Combine(CommonSharedLibsPath, "linux");
		
		PublicLibraryPaths.Add(libsPath);
		
		// XXX: For some reason, we have to add the full path to the .a file here or it is not found :(
		PublicAdditionalLibraries.Add(Path.Combine(libsPath, "libnakama-cpp.so"));
	}

	private void CopyToBinaries(string Filepath, ReadOnlyTargetRules Target)
	{
		string binariesDir = Path.Combine(ProjectBinariesPath, Target.Platform.ToString());
		string filename = Path.GetFileName(Filepath);

		if (!Directory.Exists(binariesDir))
			Directory.CreateDirectory(binariesDir);

		//File.Copy(Filepath, Path.Combine(binariesDir, filename), false);
		CopyFile(Filepath, Path.Combine(binariesDir, filename));
	}

	private string ProjectBinariesPath
	{
		get
		{
			var basePath = Path.GetDirectoryName(RulesCompiler.GetFileNameFromType(GetType()));
			return Path.Combine(basePath, "..", "..", "..", "..", "Binaries");
			//return Path.Combine(
			//	  Directory.GetParent(ModulePath).Parent.Parent.ToString(), "Binaries");
		}
	}

	private void CopyFile(string source, string dest)
	{
		System.Console.WriteLine("Copying {0} to {1}", source, dest);
		if (System.IO.File.Exists(dest))
		{
			System.IO.File.SetAttributes(dest, System.IO.File.GetAttributes(dest) & ~System.IO.FileAttributes.ReadOnly);
		}
		try
		{
			System.IO.File.Copy(source, dest, true);
		}
		catch (System.Exception ex)
		{
			System.Console.WriteLine("Failed to copy file: {0}", ex.Message);
>>>>>>> ce917ba7
		}
	}

	private string ModulePath
	{
		get { return ModuleDirectory; }
	}

	private string CommonSharedLibsPath
	{
		get { return Path.Combine(ModulePath, "Private", "shared-libs"); }
	}

	private string CommonStaticLibsPath
	{
		get { return Path.Combine(ModulePath, "Private", "libs"); }
	}
}<|MERGE_RESOLUTION|>--- conflicted
+++ resolved
@@ -39,12 +39,7 @@
 				// ... add other public dependencies that you statically link with here ...
 			});
 
-<<<<<<< HEAD
-		string libsPath;
-		bool addIxwebsocket = false;
-=======
 		string libsPath = CommonSharedLibsPath;
->>>>>>> ce917ba7
 		
 		switch (Target.Platform)
 		{
@@ -61,20 +56,6 @@
 				break;
 
 			case UnrealTargetPlatform.Mac:
-<<<<<<< HEAD
-				libsPath = Path.Combine(LibsPath, "mac");
-				addIxwebsocket = true;
-				break;
-
-			case UnrealTargetPlatform.IOS:
-				libsPath = Path.Combine(LibsPath, "ios");
-				addIxwebsocket = true;
-				break;
-
-			case UnrealTargetPlatform.Android:
-				libsPath = Path.Combine(LibsPath, "android");
-				addIxwebsocket = true;
-=======
 				HandleMac(Target);
 				break;
 
@@ -84,7 +65,6 @@
 
 			case UnrealTargetPlatform.Android:
 				HandleAndroid(Target);
->>>>>>> ce917ba7
 				break;
 
 			case UnrealTargetPlatform.PS4:
@@ -107,24 +87,6 @@
 		}
 		else
 		{
-<<<<<<< HEAD
-			// XXX: For some reason, we have to add the full path to the .a file here or it is not found :(
-			PublicAdditionalLibraries.Add(Path.Combine(libsPath, "libnakama-cpp.a"));
-			PublicAdditionalLibraries.Add(Path.Combine(libsPath, "libprotobuf.a"));
-			PublicAdditionalLibraries.Add(Path.Combine(libsPath, "libaddress_sorting.a"));
-			PublicAdditionalLibraries.Add(Path.Combine(libsPath, "libcares.a"));
-			PublicAdditionalLibraries.Add(Path.Combine(libsPath, "libgpr.a"));
-			PublicAdditionalLibraries.Add(Path.Combine(libsPath, "libgrpc++.a"));
-			PublicAdditionalLibraries.Add(Path.Combine(libsPath, "libgrpc.a"));
-			PublicAdditionalLibraries.Add(Path.Combine(libsPath, "libz.a"));
-			PublicAdditionalLibraries.Add(Path.Combine(libsPath, "libssl.a"));
-			PublicAdditionalLibraries.Add(Path.Combine(libsPath, "libcrypto.a"));
-		}
-
-		if (addIxwebsocket)
-		{
-			PublicAdditionalLibraries.Add(Path.Combine(libsPath, "libixwebsocket.a"));
-=======
 			libsPath = Path.Combine(libsPath, "win64");
 		}
 		
@@ -240,7 +202,6 @@
 		catch (System.Exception ex)
 		{
 			System.Console.WriteLine("Failed to copy file: {0}", ex.Message);
->>>>>>> ce917ba7
 		}
 	}
 
