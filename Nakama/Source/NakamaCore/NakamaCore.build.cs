﻿using System;
using System.Collections.Generic;
using System.IO;
using UnrealBuildTool;

public class NakamaCore : ModuleRules
{
    public NakamaCore(ReadOnlyTargetRules target) : base(target)
    {
        PCHUsage = ModuleRules.PCHUsageMode.UseExplicitOrSharedPCHs;

        // Platform -> (buildLib, runtimeLib)
        var libs = new Dictionary<UnrealTargetPlatform, Tuple<string,string>>()
        {
            {UnrealTargetPlatform.Win64, Tuple.Create(Path.Combine("win-x64", "nakama-sdk.lib"), Path.Combine("win-x64", "nakama-sdk.dll"))},
            {UnrealTargetPlatform.Linux, Tuple.Create(Path.Combine("linux-x64", "libnakama-sdk.so"), Path.Combine("linux-x64", "libnakama-sdk.so"))},
        };

        if (Target.Platform == UnrealTargetPlatform.Mac)
        {
			string dylibPath;
            if (Target.Architecture == UnrealArch.Arm64)
            {
                dylibPath = Path.Combine(ModuleDirectory, "libnakama", "macosx-arm64", "libnakama-sdk.dylib");
            }
            else if (Target.Architecture == UnrealArch.X64)
            {
                dylibPath = Path.Combine(ModuleDirectory, "libnakama", "macosx-x64", "libnakama-sdk.dylib");
            }
            else
            {
                throw new InvalidOperationException("Unrecognized OSX architecture");
            }

			PublicDelayLoadDLLs.Add(dylibPath);
			RuntimeDependencies.Add(dylibPath);
        }
        else if (Target.Platform == UnrealTargetPlatform.IOS)
        {
            var dylibPath = Path.Combine(ModuleDirectory, "libnakama", "ios-arm64", "libnakama-sdk.dylib");
			PublicDelayLoadDLLs.Add(dylibPath);
			RuntimeDependencies.Add(dylibPath);
        }
        else if (Target.Platform == UnrealTargetPlatform.Android)
        {
            var androidDir = Path.Combine(ModuleDirectory, "libnakama", "android");
            PublicIncludePaths.Add(Path.Combine(androidDir,"include"));

            PublicAdditionalLibraries.Add(Path.Combine(androidDir,"libs","armeabi-v7a","libnakama-sdk.so"));
            PublicAdditionalLibraries.Add(Path.Combine(androidDir,"libs","arm64-v8a","libnakama-sdk.so"));
            PublicAdditionalLibraries.Add(Path.Combine(androidDir,"libs","x86_64","libnakama-sdk.so"));

            string relAPLPath = Utils.MakePathRelativeTo(Path.Combine(ModuleDirectory, "Nakama_APL.xml"), Target.RelativeEnginePath);
            AdditionalPropertiesForReceipt.Add("AndroidPlugin", relAPLPath);
        }
<<<<<<< HEAD
=======

>>>>>>> f4e28b7e
        else
        {
            if (!libs.ContainsKey(Target.Platform))
            {
                throw new BuildException("Unsupported platform");
            }

            var libFiles = libs[Target.Platform];

            PublicAdditionalLibraries.Add(Path.Combine(ModuleDirectory, "libnakama", libFiles.Item1));
            RuntimeDependencies.Add(Path.Combine("$(BinaryOutputDir)", Path.GetFileName(libFiles.Item2)), Path.Combine(ModuleDirectory, "libnakama", libFiles.Item2));
        }

        PrivateDependencyModuleNames.AddRange(new string[]{ "Core", "HTTP" });
		PublicDependencyModuleNames.AddRange(new string[]{ "WebSockets" });
	}
}<|MERGE_RESOLUTION|>--- conflicted
+++ resolved
@@ -53,10 +53,6 @@
             string relAPLPath = Utils.MakePathRelativeTo(Path.Combine(ModuleDirectory, "Nakama_APL.xml"), Target.RelativeEnginePath);
             AdditionalPropertiesForReceipt.Add("AndroidPlugin", relAPLPath);
         }
-<<<<<<< HEAD
-=======
-
->>>>>>> f4e28b7e
         else
         {
             if (!libs.ContainsKey(Target.Platform))
