{
	"FileVersion": 3,
<<<<<<< HEAD
	"Version": 2002,
=======
	"Version": 2001,
>>>>>>> ce917ba7
	"VersionName": "2.0.2",
	"FriendlyName": "Nakama client",
	"Description": "A UE4 client for the Nakama server.",
	"Category": "HeroicLabs.Nakama",
	"CreatedBy": "Heroic Labs",
	"CreatedByURL": "http://heroiclabs.com/",
	"DocsURL": "https://heroiclabs.com/docs/",
	"MarketplaceURL": "",
	"SupportURL": "",
	"EnabledByDefault": true,
	"CanContainContent": true,
	"IsBetaVersion": false,
	"Installed": false,
	"Modules": [
		{
			"Name": "Nakama",
			"Type": "Runtime",
			"LoadingPhase": "PreDefault",
			"WhitelistPlatforms": [
				"Win32",
				"Win64",
				"Mac",
				"IOS",
				"Linux"
			]
		}
	]
}<|MERGE_RESOLUTION|>--- conflicted
+++ resolved
@@ -1,10 +1,6 @@
 {
 	"FileVersion": 3,
-<<<<<<< HEAD
 	"Version": 2002,
-=======
-	"Version": 2001,
->>>>>>> ce917ba7
 	"VersionName": "2.0.2",
 	"FriendlyName": "Nakama client",
 	"Description": "A UE4 client for the Nakama server.",
